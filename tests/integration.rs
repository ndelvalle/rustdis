--- conflicted
+++ resolved
@@ -144,14 +144,7 @@
         p.cmd("SET").arg("pttl_key_2").arg(1);
         p.cmd("PTTL").arg("pttl_key_2");
 
-<<<<<<< HEAD
         p.cmd("PTTL").arg("pttl_key_3");
-=======
-        p.cmd("SET").arg("set_getex_2").arg(1).arg("EX").arg(1);
-        p.cmd("GETEX").arg("set_getex_2").arg("EX").arg(10);
-        // `TTL set_getex_2` gives different results here.
-        // It isn't clear if it is a race condition or a bug in our implementation.
->>>>>>> 7db8830c
     })
     .await;
 }
